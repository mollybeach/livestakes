--- conflicted
+++ resolved
@@ -1,9 +1,5 @@
-<<<<<<< HEAD
-// path: pages/index.tsx    /* or app/page.tsx if you’re on the App Router */
-import Head from "next/head";
+// path: pages/index.tsx    /* or app/page.tsx if you're on the App Router */
 import Hero from "./components/Hero";
-import CTA from "./components/CTA";
-=======
 'use client';
 
 import { useState, useEffect } from 'react';
@@ -17,7 +13,6 @@
   getAllLivestreams,
   getEndedLivestreams 
 } from './lib/livestreamsApi';
->>>>>>> db19dc4b
 
 /**
  * Home page – pixel-window aesthetic
@@ -141,14 +136,12 @@
           content="AI-powered betting on livestreams. Watch, predict, earn."
         />
       </Head>
-<<<<<<< HEAD
 
       {/* ---------------------------------------------------------------- */}
       {/*  Retro pastel shell                                              */}
       {/* ---------------------------------------------------------------- */}
       <div className="min-h-screen bg-pink-200 text-purple-900 font-pixel">
         <Hero />
-=======
       
       <div className="min-h-screen bg-gradient-to-b from-gray-900 via-purple-900 to-black text-white">
         {/* Header */}
@@ -240,7 +233,7 @@
             </>
           )}
         </main>
->>>>>>> db19dc4b
+      </div>
       </div>
     </>
   );
